--- conflicted
+++ resolved
@@ -132,7 +132,7 @@
     }
 
     public List<LettucePubSubClient> getActiveMessagingClients() {
-        return messagingClients.stream().filter((e) -> e.isConnected()).collect(toList());
+        return messagingClients.stream().filter(LettucePubSubClient::isConnected).collect(toList());
     }
 
     public LettuceClient<String, Object> getShardedNodeDirectoryClient(final String shardId)
@@ -170,7 +170,6 @@
             final RedisPubSubListener<String, Object> statusListener
     )
     {
-<<<<<<< HEAD
         return messagingClient.subscribe(channelId, statusListener)
                 .exceptionally(e ->
                 {
@@ -183,26 +182,10 @@
     public void sendMessageToChannel(final String channelId, final Object msg)
     {
         final List<LettucePubSubClient> localMessagingClients = getActiveMessagingClients();
-        final int activeClientCount = localMessagingClients.size();
-        if(activeClientCount > 0)
-        {
-            final int randomId = ThreadLocalRandom.current().nextInt(activeClientCount);
-            localMessagingClients.get(randomId).publish(channelId, msg).exceptionally((e) ->
-            {
-                logger.error("Error sending message", e);
-                return null;
-            });
-        }
-        else
-        {
-            throw new UncheckedException("No Redis messaging instances available.");
-        }
-=======
-            final List<RedisOrbitClient> localMessagingClients = messagingClients.stream().filter((e) -> e.isConnectied()).collect(Collectors.toCollection(ArrayList::new));
-            sendMessageToChannel(channelId, msg, localMessagingClients, 1);
-    }
-
-    private void sendMessageToChannel(final String channelId, final Object msg, final List<RedisOrbitClient> localMessagingClients, final int attempt)
+        sendMessageToChannel(channelId, msg, localMessagingClients, 1);
+    }
+
+    private void sendMessageToChannel(final String channelId, final Object msg, final List<LettucePubSubClient> localMessagingClients, final int attempt)
     {
         final int activeClientCount = localMessagingClients.size();
         if (activeClientCount == 0)
@@ -211,10 +194,10 @@
             return;
         }
 
-        final int randomId = ThreadLocalRandom.current().nextInt(activeClientCount);
-        final RedissonClient client = localMessagingClients.remove(randomId).getRedissonClient();
-
-        client.getTopic(channelId).publishAsync(msg)
+        final int randomIndex = ThreadLocalRandom.current().nextInt(activeClientCount);
+        final LettucePubSubClient client = localMessagingClients.remove(randomIndex);
+
+        client.publish(channelId, msg)
                 .whenComplete((numClientsReceived, exception) -> {
                     if (exception != null)
                     {
@@ -233,8 +216,6 @@
                         }
                     }
                 });
-
->>>>>>> 39bd2809
     }
 
     public void shutdownConnections()
